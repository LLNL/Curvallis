--- conflicted
+++ resolved
@@ -394,7 +394,6 @@
         """
         return self._sets.values()[0]
 
-<<<<<<< HEAD
     def get_fit_curve_points(self, Xvalues=None):
         """ Return the line set's ONLY fit curve's points.
         """
@@ -411,8 +410,6 @@
             point_count=int(self._args.points_per_decade * decades_covered),
             xvalues=Xvalues)
 
-=======
->>>>>>> 4ebd2409
     def get_info(self, indent=''):
         result  = indent + 'Line sets count: %s\n' % len(self._sets)
         indent += '    '
@@ -661,14 +658,11 @@
     def draw(self):
         self._line_sets.draw()
 
-<<<<<<< HEAD
     def get_fit_curve_points(self, xvalues=None):
         """ Return the region's ONLY fit curve's points.
         """
         return self._line_sets.get_fit_curve_points(xvalues)
 
-=======
->>>>>>> 4ebd2409
     def plot_curves(self):
         self._line_sets.plot_curves()
 
@@ -917,7 +911,6 @@
             region.draw()
 
     def _get_fit_curve_points(self):
-<<<<<<< HEAD
         """ Return a list of ONLY fit curve points on a logarithmic scale,
             concatenated across the entire data range.
         """
@@ -947,44 +940,6 @@
         result.extend(self._regions[-1].get_fit_curve_points([xvalues[-1]]))
 
         return result
-=======
-        """ Return a list of ONLY fit curve points on a logarithmic scale, concatenated across the entire data range.
-        """
-        assert not self._is_eos_data
-
-        x_first = log10(self._x_min)
-        x_last = log10(self._x_max)
-
-        #Find how many points will be needed by finding the number of decades * points per decade
-        num_points = int((x_last - x_first) * self._args.points_per_decade)
-
-        x_values = []
-        x_range = x_last - x_first
-        for i in range(num_points):
-            # Calculate each x without any cumulative errors:
-            portion = float(i) / float(num_points-1)
-            x = x_first + (portion * x_range)
-
-            x_values.append(pow(10,x))
-
-        #Calculate y-values for each x-value
-        y_values = []
-        current_region_index = 0
-        only_line_set = self._regions[current_region_index]._line_sets._get_only_line_set()
-
-        for x in x_values:
-            #Check that we're in the right region for this x-value
-            if self._regions[current_region_index].get_x_high_limit() < x:
-                current_region_index += 1
-                only_line_set = self._regions[current_region_index]._line_sets._get_only_line_set()
-            #Change the y-value based on the presence of _fitter2
-            if (only_line_set._fitter2 == 'none'):
-                y_values.append(only_line_set._fitter.func(x))
-            else:
-                y_values.append(only_line_set._fitter.func(x) - only_line_set._fitter2.func(x))
-
-        return zip(x_values, y_values)
->>>>>>> 4ebd2409
 
     def _get_data_sets(self):
         """ Get the data sets from every region, glue them back together as if
