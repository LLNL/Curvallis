#~~~~~~~~~~~~~~~~~~~~~~~~~~~~~~~~~~~~~~~~~~~~~~~~~~~~~~~~~~~~~~~~~~~~~~~~~~~
# Copyright (c) 2016, Lawrence Livermore National Security, LLC.
# Produced at the Lawrence Livermore National Laboratory
# Written by Paul Minner <minner.paul@gmail.com>
#            Charles Reynolds <reynolds12@llnl.gov>             
# LLNL-CODE-704098
# All rights reserved.
# This file is part of Curvallis. 
# For details, see https://github.com/llnl/Curvallis.
# Please also Curvallis/LICENSE.
#~~~~~~~~~~~~~~~~~~~~~~~~~~~~~~~~~~~~~~~~~~~~~~~~~~~~~~~~~~~~~~~~~~~~~~~~~~~

from __future__ import print_function
import copy

import curve_fitters
import io
import lines
import smoothers 
from pylab import polyfit
import numpy as np
from operator import itemgetter
from math import log10

_INFINITY = float ('inf')

# TODO: recalculate the equation for a region when a point is moved in that region and then plot the region

def define_args(parser):
    parser.add_argument(
        '--do_derivative',
        action='store_true',
        help='Calculate and plot the derivative of the fit function. '
             '[default: %(default)s]')
    parser.add_argument(
        '--do_integral',
        action='store_true',
        help='Calculate and plot the integral of the fit function. '
             '[default: %(default)s]')
    parser.add_argument(
        '--print_E2P',
        action='store_true',
        help='Assume that the y-axis is an energy curve and output '
             'the corresponding pressure curve in a file. '
             '[default: %(default)s]')
    parser.add_argument(
        '--print_P2B',
        action='store_true',
        help='Assume that the y-axis is a pressure curve and output '
             'the corresponding bulk modulus curve in a file. '
             '[default: %(default)s]')
    parser.add_argument(
        '--print_theta2gamma',
        action='store_true',
        help='Assume that the y-axis is Debye temperature data and output '
             'the correspoding gamma curve (Gruneisen gamma) in '
             'a file. [default: %(default)s]')
    parser.add_argument(
        '--points_per_decade', action='store', type=int,
        help='Calculate this many points per logarithmic decade in the fit curve '
             'when writing the curve to a file [default: %(default)s]', metavar='<count>')
    parser.add_argument(
        '--points_in_user_curve', action='store', type=int,
        help='Calculate this many points in the user inputted curves when writing the '
             'curves to a file. [default: %(default)s]', metavar='<count>')
    parser.add_argument(
        '--region_bound',
        action='append',
        nargs='+', type=float,
        help='Select where region boundaries are supposed to go in sequential order '
             'based on x-values. [default: Evenly Spaced]',
        metavar='<bound>')
    parser.add_argument(
        '--region_data_points',
        type=int,
        help='Select number of data points each region should have. '
             '[default: %(default)s]',
        metavar='<int>')
    parser.add_argument(
        '--overlap',
        type=int,
        help='Select number of points to overlap for region fitted curves. '
             '[default: %(default)s]',
        metavar='<int>')
    parser.add_argument(
        '--numpoints',
        type=int,
        help='Select the number of points for the local average trilocal smoothing. '
             '[default: %(default)s]',
        metavar='<int>')
    parser.add_argument(
        '--repeat',
        type=int,
        help='Select the number of times to repeat trilocal smoothing. '
             '[default: %(default)s]',
        metavar='<int>')
    parser.add_argument(
        '--matchpt',
        type=float,
        help='Select the matchpoint for integral and tri-integral smoothing. '
             '[default: %(default)s]',
        metavar='<float>')
    parser.add_argument(
        '--interp',
        help='Select the interpolator for integral and tri-integral smoothing. '
             '[default: %(default)s]',
        metavar='<arg>')
    parser.add_argument(
        '--angle',
        type=int,
        help='Select the angle for acute angle repair. '
             '[default: %(default)s]',
        metavar='<int>')

    parser.set_defaults(
        do_derivative=False,
        do_integral=False,
        print_E2P=False,
        print_P2B=False,
        print_theta2gamma=False,
        points_per_decade=220,
        points_in_user_curve=100,
        polynomial_order=5,
        overlap=2,
        numpoints=5,
        repeat=10,
        matchpt=-1.0,
        angle=90,
        interp="cubic",
    )


class _Line_Set_With_Fit(lines.Line_Set):
    """ Has own fitter object, plus various fit curve lines
    """
    def __init__(self, name, ax, fitter,fitter2,  ghost_set, x_low_limit, 
                 x_high_limit, allow_xy_move, args, is_eos_data):
        super(_Line_Set_With_Fit, self).__init__(name, ax, allow_xy_move, is_eos_data)
        self._args = args
        self._fitter = copy.deepcopy(fitter)
        self._fitter2 = copy.deepcopy(fitter2)
        self._ghost_set = ghost_set
        self._update_points = False
        self._x_high_limit = x_high_limit
        self._x_low_limit = x_low_limit
        self._x_view_high_limit = x_high_limit
        self._x_view_low_limit = x_low_limit
        self._logscale = False
        self._ax = ax
        if not is_eos_data:
            self.fit_curve = lines.Line(ax, lines.line_attributes['fit_curve'])
            self.derivative_curve = lines.Line(ax, lines.line_attributes['derivative'])
            self.integral_curve = lines.Line(ax, lines.line_attributes['integral'])

    def _calc_x_values(self, x_first, x_last, x_count, logarithmic=False):
        """ For a given x range, interpolate x_count x values (without any
          cumulative rounding errors) and return them.

        :param x_first:
        :param x_last:
        :param x_count:
        :return: list
        """
<<<<<<< HEAD
        if self._logscale == True or logarithmic:
=======
        #If only one point is asked for, return x_first to avoid
        #a 'division by 0' error in the for loop below
        if x_count == 1:
            return [x_first]

        if self._logscale == True:
>>>>>>> 0ec067ff
            x_first = log10(x_first)
            x_last = log10(x_last)
            x_count = int((x_last - x_first) * self._args.points_per_decade)

        result = []
        x_range = x_last - x_first
        for i in range(x_count):
            # Calculate each x without any cumulative errors:
            portion = float(i) / float(x_count-1)
            x = x_first + (portion * x_range)

            if self._logscale == True or logarithmic:
                result.append(pow(10,x))
            else:
                result.append(x)
        return result

    def calc_fit_points_for_range(self, x_first, x_last, point_count, logarithmic=False):
        """ For a given x range, interpolate x_count x values and calculate
        a y value for each, returning the calculated x and y values.
        """
<<<<<<< HEAD

        x_values = self._calc_x_values(x_first, x_last, point_count, logarithmic)
=======
        assert x_first <= x_last, "Range for x-values given to calc_fit_points_for_range() has a higher start point than finish point."
        if xvalues == None:
            x_values = self._calc_x_values(x_first, x_last, point_count)
        else:
            x_values = xvalues
>>>>>>> 0ec067ff
        y_values = []

        if (self._fitter2 == 'none'):
            for x in x_values:
                y_values.append(self._fitter.func(x))
        else:
            for x in x_values:
                y_values.append(self._fitter.func(x) - self._fitter2.func(x))

        return zip(x_values, y_values)

    def _calc_derivative_points_for_range(self, x_first, x_last, point_count, logarithmic=False):
        """ For a given x range, interpolate x_count x values and calculate
        a y value for each, returning the calculated x and y values.

        """
        x_values = self._calc_x_values(x_first, x_last, point_count, logarithmic)
        y_values = []

        if (self._fitter2 == 'none'):
            for x in x_values:
                y_values.append(self._fitter.derivative(x))
        else:
            for x in x_values:
                y_values.append(self._fitter.derivative(x) - self._fitter2.derivative(x))

        return zip(x_values, y_values)

    def _calc_integral_points_for_range(self, x_first, x_last, point_count):
        """ For a given x range, interpolate x_count x values and calculate
        a y value for each, returning the calculated x and y values.

        """
        x_values = self._calc_x_values(x_first, x_last, point_count)
        y_values = []

        if (self._fitter2 == 'none'):
            for x in x_values:
                y_values.append(self._fitter.integral(x))
        else:
            for x in x_values:
                y_values.append(self._fitter.integral(x) - self._fitter2.integral(x))

        return zip(x_values, y_values)


    def get_ghost_points(self):
        return self._ghost_set

    def calculate_fit(self):
        """ Derive the coefficients for the function for this region's subset of
        points

        Call at startup AFTER creating self.lines.movable.id, and whenever a
        point is moved.
        """
        if not self._is_eos_data and self._fitter != 'none':
            points = self.get_ghost_points()

            # guess better coefficients than defaults for first fit
            if self._fitter._is_first_fit:
                self._fitter.guess_coefficients(points)

            # print ('points:\n%s' % points)
            point_count = self.get_movable_point_count()
            if point_count >= 2:
                self._fitter.fit_to_points(points)

                # Run if combined fit type
                if (self._fitter2 != 'none'):
                    # Calculate error from first fit to use for refined fit
                    orig_points, y_vals = zip(*points)
                    err_points = []
                    for i in range(0, point_count):
                        err_points.append(self._fitter.func(orig_points[i]) - y_vals[i])
                        points2 = zip(orig_points, err_points)
                    self._fitter2.fit_to_points(points2)
            else:
                print('!!! Not doing fit for line set %s because num points = %s' %
                      (self._name, point_count))

    def get_movable_point_count(self):
        """
        :return: int
        """
        return len(self.get_movable_points())

    def plot_curves(self):
        """ Plot a smooth fit curve for the current zoom x range.

        Call after calling calculate_fit, and whenever xlim changes.
        """

        if not self._is_eos_data and self.get_movable_point_count() >=2 and self._fitter != 'none':
            # calculate new limits of view
            x_limit = self._ax.get_xlim()

            # Keep line drawn within region boundaries
            if self._x_low_limit < x_limit[0]:
                self._x_view_low_limit = x_limit[0]
            elif self._x_low_limit > x_limit[1]:
                self._x_view_low_limit = x_limit[1]
            else:
                self._x_view_low_limit = self._x_low_limit
            if self._x_high_limit < x_limit[0]:
                self._x_view_high_limit = x_limit[0]
            elif self._x_high_limit > x_limit[1]:
                self._x_view_high_limit = x_limit[1]
            else:
                self._x_view_high_limit = self._x_high_limit

            if self._x_view_high_limit == self._x_view_low_limit:
                return

            #Find logarithmic decades covered by new x-scale in view multiplied by points per decade
            total_points = int(log10(self._x_view_high_limit / self._x_view_low_limit) * self._args.points_per_decade)

            if total_points == 0:
                return

            fit_points = self.calc_fit_points_for_range(
                x_first=self._x_view_low_limit,
                x_last=self._x_view_high_limit,
                point_count=total_points)

            # Need animated = True for curve plots to get the last curve to go away:
            if self.fit_curve._id == None:
                self.fit_curve.plot_xy_data(fit_points,
                                            animated=True)
            else:
                self.fit_curve.set_xy_data(fit_points)
            if self._args.do_derivative:
                derivative_points = self._calc_derivative_points_for_range(
                    x_first=self._x_low_limit,
                    x_last=self._x_high_limit,
                    point_count=total_points)
                self.derivative_curve.plot_xy_data(derivative_points,
                                                   animated=True)
            if self._args.do_integral:
                integral_points = self._calc_integral_points_for_range(
                    x_first=self._x_low_limit,
                    x_last=self._x_high_limit,
                    point_count=total_points)
                self.integral_curve.plot_xy_data(integral_points,
                                                 animated=True)

    def undo(self):
        self.movable.undo()
        # Undo highlighting if in block select mode
        # Must do here to check if block select mode is active
        if (self._in_set == True and self.movable._last_highlight != None 
            and self.movable._last_highlight != []):
            self.movable._highlight.set_data(zip(*self.movable._last_highlight))
        self.movable.draw()

        # Undo information for any fit curves as well
        if not self._is_eos_data:
            self.fit_curve.undo()
            self.derivative_curve.undo()
            self.integral_curve.undo()
        

# Point movement ###############################################################

    def finish_move_point(self):
        """ Recalculate and redraw the fit curve.
        """
        super(_Line_Set_With_Fit, self).finish_move_point()
        self.calculate_fit()
        self.plot_curves()

    def check_move_point(self):
        if (self._update_points == True):
            self.calculate_fit()
            self.plot_curves()
            self._update_points = False

# END Point movement ###########################################################


class _Line_Sets(object):
    """
    Similar to io.Data_Sets.  One Line_Set object per named Data_Set.
    """
    def __init__(self, names, ax, fitter, fitter2, ghost_sets, x_low_limit, 
                 x_high_limit, allow_xy_move, args, is_eos_data):
        self._args = args
        self._ax = ax
        self._is_eos_data = is_eos_data
        self._fitter = copy.deepcopy(fitter)
        self._fitter2 = copy.deepcopy(fitter2)
        self._ghost_sets = ghost_sets
        self._moving_point_set_name = None
        self._sets = {}
        self._region_boundary = lines.Line(ax, lines.line_attributes['region_boundary'])
        self._x_high_limit = x_high_limit
        self._x_low_limit = x_low_limit

        for name in names:
            self._sets[name] = _Line_Set_With_Fit(
                ax=self._ax,
                fitter=self._fitter,
                fitter2=self._fitter2,
                ghost_set = self._ghost_sets._sets[name],
                name=name,
                x_low_limit=self._x_low_limit,
                x_high_limit=self._x_high_limit,
                allow_xy_move=allow_xy_move,
                args=self._args,
                is_eos_data=self._is_eos_data)

    def calculate_fit(self):
        for line_set in self._sets.itervalues():
            line_set.calculate_fit()

    def draw(self):
        self._region_boundary.draw()
        for lines in self._sets.itervalues():
            lines.draw()

    def get_data_sets(self):
        """ Get the data set from each line set and return them.  Each name
        should appear only once.

        :return: Data_Sets
        """
        result = io.Data_Sets()
        for line_set in self._sets.itervalues():
            result.add_set(name=line_set.get_name(),
                           points=line_set.get_movable_points())
        return result

    def get_a_line_set(self):
        """ For when just any line set will do:

        :return: Line_Set
        """
        return self._sets.values()[0]

    def get_fit_curve_points(self, Logarithmic=False):
        """ Return the line set's ONLY fit curve's points.
        """
        line_set = self._get_only_line_set()

        #Find total amount of points needed through multiplying the
        #logarithmic decades covered by x-value range by the points per decade
        total_points = int(log10(self._x_high_limit / self._x_low_limit) * self._args.points_per_decade)

        if total_points == 0:
            return

        # The current fit curve data is custom-generated for the current zoom's .
        # x range. Calculate the curve for the the movable line's full x range:
        return line_set.calc_fit_points_for_range(
            x_first=self._x_low_limit,
            x_last=self._x_high_limit,
<<<<<<< HEAD
            point_count=int(self._args.points_per_decade * decades_covered),
            logarithmic=Logarithmic)

    def get_derivative_curve_points(self, Logarithmic=False):
        """ Return the line set's ONLY fit curve's derivatives at points.
        """
        line_set = self._get_only_line_set()

        #Find logarithmic decades covered by x-value range
        decades_covered = log10(self._x_high_limit / self._x_low_limit)

        # The current fit curve data is custom-generated for the current zoom's .
        # x range. Calculate the curve for the the movable line's full x range:
        return line_set._calc_derivative_points_for_range(
            x_first=self._x_low_limit,
            x_last=self._x_high_limit,
            point_count=int(self._args.points_per_decade * decades_covered),
            logarithmic=Logarithmic)
=======
            point_count=total_points,
            xvalues=Xvalues)
>>>>>>> 0ec067ff

    def get_info(self, indent=''):
        result  = indent + 'Line sets count: %s\n' % len(self._sets)
        indent += '    '
        for name, line_set in self._sets.iteritems():
            result += indent + 'Line set "%s":' % name
            result += line_set.get_info(indent + '    ')
        return result

    def _get_only_line_set(self):
        """ For when there should be only one line set (non-EOS data):
        :return: list of (x,y) points
        """
        assert len(self._sets) == 1
        return self._sets.values()[0]

    def len(self):
        return len(self._sets)

    def plot_boundary_line(self):
        min_y, max_y = self._ax.get_ylim()
        x = self._x_high_limit
        self._region_boundary.plot_xy_data(((x, min_y), (x, max_y)))

    def plot_curves(self):
        for line_set in self._sets.itervalues():
            line_set.plot_curves()

    def plot_movable_xy_data(self, data_sets, visible=True, animated=True):
        for name, data_set in data_sets.iteritems():
            self._sets[name].movable.plot_xy_data(data_set, visible, animated)

    def plot_original_xy_data(self, data_sets, visible=False, animated=True):
        for name, data_set in data_sets.iteritems():
            self._sets[name].original.plot_xy_data(data_set, visible, animated)

    def set_allow_xy_move(self, allow):
        for line_set in self._sets.itervalues():
            line_set.set_allow_xy_move(allow)

    def toggle_original_line_visibility(self):
        for line_set in self._sets.itervalues():
            line_set.toggle_original_line_visibility()

    def replot(self):
        for line_set in self._sets.itervalues():
            line_set.replot()

    def update_ghost_points(self, newlist):
        for line_set in self._sets.itervalues():
            oldlist = line_set._ghost_set
            if (not np.array_equal(oldlist, newlist)):
                line_set._ghost_set = newlist
                line_set._update_points = True
            else:
                line_set._update_points = False

    def find_set_span(self):
        xmin = None
        xmax = None
        for line_set in self._sets.itervalues():
            if line_set._in_set == True:
                if line_set._set_points[0][0] < xmin or xmin == None:
                    xmin = line_set._set_points[0][0]
                if line_set._set_points[-1][0] > xmax or xmax == None:
                    xmax = line_set._set_points[-1][0]
        return xmin, xmax

    def undo(self):
        for line_set in self._sets.itervalues():
            line_set.undo()

# Point movement ###############################################################

    def attempt_begin_move_point(self, event):
        """ Select the first line set where the cursor is within EPSILON of one
          of its points.
        """
        for name, line_set in self._sets.iteritems():
            line_set.attempt_begin_move_point(event)
            if line_set.move_point_in_progress():
                self._moving_point_set_name = name
                # Reset undo information for all other lines
                for name, line_set in self._sets.iteritems():
                    if name != self._moving_point_set_name:
                        line_set.movable._last_data = None
                break

    def attempt_get_set(self, xmin, xmax, ymin, ymax):
        for name, line_set in self._sets.iteritems():
            line_set.attempt_get_set(xmin, xmax, ymin, ymax)

    def begin_move_set(self, event):
        for name, line_set in self._sets.iteritems():
            if line_set._in_set == True:
                line_set.begin_move_set(event)

    def finish_move_set(self):
        for name, line_set in self._sets.iteritems():
            if line_set._in_set == True:
                line_set.finish_move_set()

    def cancel_move_set(self):
        for name, line_set in self._sets.iteritems():
            line_set.cancel_move_set()

    def move_set(self, event):
        for name, line_set in self._sets.iteritems():
            if line_set._in_set == True:
                line_set.move_set(event)

    def rotate_set(self, event, xmin, xmax, ymin, ymax):
        for name, line_set in self._sets.iteritems():
            if line_set._in_set == True:
                line_set.rotate_set(event, xmin, xmax, ymin, ymax)

    def cancel_any_move_points(self):
        self._moving_point_set_name = None
        for line_set in self._sets.itervalues():
            line_set.cancel_any_move_points()

    def finish_move_point(self):
        if self.move_point_in_progress():
            self._sets[self._moving_point_set_name].finish_move_point()

    def check_move_point(self):
        for name, line_set in self._sets.iteritems():
            line_set.check_move_point()

    def move_point(self, event):
        if self.move_point_in_progress():
            self._sets[self._moving_point_set_name].move_point(event)

    def moving_point_info(self, xy_only=False):
        if self.move_point_in_progress():
            return self._sets[self._moving_point_set_name].moving_point_info(xy_only)
        else:
            return '(no moving point)'

    def move_point_in_progress(self):
        return self._moving_point_set_name is not None

    def add_point(self, event):
        # FIX: Will add point to every line if more than one
        # Currently disabled for 2d plots
        for name, line_set in self._sets.iteritems():
            line_set.add_point(event)

    def remove_point(self, event):
        # FIX: Will try to remove point from every line if more than one
        # Currently disabled for 2d plots
        for name, line_set in self._sets.iteritems():
            line_set.remove_point(event)

# END Point movement ###########################################################

class _Region(object):
    """ A region is a subset in the X axis (a vertical slice) of the plotting
    area, with a separately calculated fit curve.
    """
    def __init__(self, id_in, ax, data_sets, ghost_sets, x_low_limit, x_high_limit, fitter,
                 fitter2, is_eos_data, allow_xy_move, args):
        """
        :param id_in:   Region number
        :param ax:
        :param data_sets:  Data_Sets, with points between x_low_limit and x_high_limit
        :param x_low_limit:
        :param x_high_limit:
        :param fitter:
        :param is_eos_data: Boolean

        """
        self._args=args
        self._ax = ax
        self._is_eos_data = is_eos_data
        self._ghost_sets = ghost_sets

        if fitter != 'none':
            self._fitter = curve_fitters.factory.make_object_of_class(
            name=fitter, args=args)
        else:
            self._fitter = 'none'
        if fitter2 != 'none':
            self._fitter2 = curve_fitters.factory.make_object_of_class(
            name=fitter2, args=args)
        else:
            self._fitter2 = 'none'

        self._id = id_in
        self._moving_point_data_set_name = None
        self._moving_set_min = None
        self._moving_set_max = None
        self._x_high_limit = x_high_limit
        self._x_low_limit = x_low_limit

        self._line_sets = _Line_Sets(
                names=data_sets.get_names(),
                ax=ax,
                fitter=self._fitter,
                fitter2=self._fitter2,
                ghost_sets=self._ghost_sets,
                x_low_limit=x_low_limit,
                x_high_limit=x_high_limit,
                allow_xy_move=allow_xy_move,
                args=self._args,
                is_eos_data=self._is_eos_data)
        self._line_sets.plot_original_xy_data(data_sets)
        self._line_sets.plot_movable_xy_data(data_sets)
        print (self.get_info())
        self._line_sets.plot_boundary_line()
        print("Approximate Fit (No ghost points yet):")
        self.calculate_fit()
        self._line_sets.plot_curves()

    def calculate_fit(self):
        self._line_sets.calculate_fit()

    def display_point_is_below_region(self, x, y):
        data_x = self._line_sets.get_a_line_set().movable.point_to_data_space(x, y)[0]
        return data_x < self._x_low_limit

    def display_point_is_in_region(self, x, y):
        data_x = self._line_sets.get_a_line_set().movable.point_to_data_space(x, y)[0]
        return self._x_low_limit <= data_x <= self._x_high_limit

    def get_data_sets(self):
        """ Get the data set from each line set and return them.

        :return: Data_Sets
        """
        return self._line_sets.get_data_sets()

    def get_info(self, indent=''):
        result  = indent + 'REGION "%s" INFO:\n' % self._id
        indent += '    '
        result += indent + 'X Range: %.15E .. %.15E\n' % (self._x_low_limit, self._x_high_limit)
        result += self._line_sets.get_info(indent)
        # result += 'Points:\n%s' % self._sets.movable.get_xy_data()
        return result

    def get_x_low_limit(self):
        return self._x_low_limit

    def get_x_high_limit(self):
        return self._x_high_limit

    def draw(self):
        self._line_sets.draw()

    def get_fit_curve_points(self, logarithmic=False):
        """ Return the region's ONLY fit curve's points.
        """
        return self._line_sets.get_fit_curve_points(logarithmic)

    def get_derivative_curve_points(self, logarithmic=False):
        """ Return the region's ONLY fit curve derivative's points.
        """
        return self._line_sets.get_derivative_curve_points(logarithmic)

    def plot_curves(self):
        self._line_sets.plot_curves()

    def set_allow_xy_move(self, allow):
        self._line_sets.set_allow_xy_move(allow)

    def toggle_original_line_visibility(self):
        self._line_sets.toggle_original_line_visibility()

    def replot(self):
        self._line_sets.replot()

    def undo(self):
        self._line_sets.undo()

    # Point movement ###########################################################

    def attempt_begin_move_point(self, event):
        self._line_sets.attempt_begin_move_point(event)

    def attempt_get_set(self, xmin, xmax, ymin, ymax):
        self._line_sets.attempt_get_set(xmin, xmax, ymin, ymax)

    def begin_move_set(self, event):
        #Set edges to keep points in region
        xmin, xmax = self._line_sets.find_set_span()
        if (xmin != None and xmax != None):
            line_set = self._line_sets._sets.itervalues().next()
            xmin_disp = line_set.movable.points_to_display_space([[xmin, 0]])[0][0]
            xmax_disp = line_set.movable.points_to_display_space([[xmax, 0]])[0][0]

            self._moving_set_min = event.x - xmin_disp
            self._moving_set_max = xmax_disp - event.x

        self._line_sets.begin_move_set(event)

    def finish_move_set(self):
        self._line_sets.finish_move_set()

    def cancel_move_set(self):
        self._line_sets.cancel_move_set()

    def move_set(self, event):
        """ Move set of points in the data and replot
        """
        def keep_x_in_region():
            line_set = self._line_sets._sets.itervalues().next()

            lowest = event.x - self._moving_set_min
            highest = event.x + self._moving_set_max
            
            low_limit_disp = line_set.movable.points_to_display_space([[self._x_low_limit, 0]])[0][0]
            high_limit_disp = line_set.movable.points_to_display_space([[self._x_high_limit, 0]])[0][0]

            if lowest < low_limit_disp:
                event.x = low_limit_disp + self._moving_set_min
            if highest > high_limit_disp:
                event.x = high_limit_disp - self._moving_set_max

        keep_x_in_region()
        self._line_sets.move_set(event)

    def rotate_set(self, event, xmin, xmax, ymin, ymax):
        #TODO: MAKE SURE SET STAYS IN REGION
        self._line_sets.rotate_set(event, xmin, xmax, ymin, ymax)

    def cancel_any_move_points(self):
        self._line_sets.cancel_any_move_points()

    def finish_move_point(self):
        self._line_sets.finish_move_point()

    def check_move_point(self):
        self._line_sets.check_move_point()

    def move_point(self, event):
        """ Move the point in the data and replot the line.
        """
        def keep_x_in_region():
            event.xdata = max(event.xdata, self._x_low_limit)
            event.xdata = min(self._x_high_limit, event.xdata)

        if self.move_point_in_progress():
            keep_x_in_region()
            self._line_sets.move_point(event)

    def moving_point_info(self, xy_only=False):
        if self.move_point_in_progress():
            point_info = self._line_sets.moving_point_info(xy_only)
            if xy_only:
                return point_info
            else:
                return 'region %s, %s' % (self._id, point_info)
        else:
            return '(no moving point)'

    def move_point_in_progress(self):
        return  self._line_sets.move_point_in_progress()

    def add_point(self, event):
        self._line_sets.add_point(event)

    def remove_point(self, event):
        self._line_sets.remove_point(event)

    # END Point movement #######################################################


class Regions(object):
    """ Manages all the regions in the plotting area.
    """
    def __init__(self, ax, args, input_data_sets, xy_limits, io_manager):
        """ Create the regions, their boundaries, their fit curve funcs,
        their fit curve plots, etc.
        The regions are ordered.  [0] is the first region, with the lowest x values.

        :param ax:
        :param args::
        :param input_data_sets: io.Data_Sets
        :param xy_limits.:      io.XY_Limits
        :param io_manager:      io.Manager
        """
        self._args = args
        self._ax = ax
        self._io_manager = io_manager
        self._is_eos_data = self._io_manager.is_eos_data()
        self._allow_xy_move = not self._is_eos_data
        self._moving_point_region_index = None
        self._moving_set_region_index = None
        self._data_sets = input_data_sets.get_copy()
        self._lowest_boundary_line = lines.Line(ax, lines.line_attributes['region_boundary'])
        self._regions=list()
        self._xlim_callback_active = False
        self._x_max = xy_limits.x_max
        self._x_min = xy_limits.x_min
        self._fitter = args.fit_type
        self._fitter2 = args.refine_fit
        if self._args.region_bound != None:
            region_count = len(self._args.region_bound[0]) + 1
        else:
            region_count = 1
        self._create_regions(region_count)
        print ("regions:")
        self.calculate_fits()
#        print ("regions:\n%s" % pprint.pformat(self.regions))
        self.plot_curves()

    def calculate_fits(self):
        """ Derives a fit function for each region's subset of points
        """
        for region in self._regions:
            region.calculate_fit()

    def _create_regions(self, region_count):
        """ Split self._data_sets up into region_count X-slices and create a
        region for each slice in self._regions.  Divide up the regions up evenly
        over the X range.
        """

        def ascending(mylist):
            for i in range (0, len(mylist)-1):
                if float(mylist[i]) > float(mylist[i+1]):
                    return False
            return True

        def calculate_x_boundaries():
            # noinspection PyUnusedLocal
            result = [_INFINITY for unused in range(region_count + 1)]
            result[0] = self._x_min
            result[-1] = self._x_max
            x_range = self._x_max - self._x_min
            for boundary_index in range(1, region_count):
                # Calculate the fraction each time to prevent rounding error:
                x_range_fraction = float(boundary_index) / float(region_count)
                result[boundary_index] = self._x_min + x_range * x_range_fraction
            return result

        def input_x_boundaries():
            #Check to see if user wants region boundaries by number of data points or by x-values
            if self._args.region_data_points != None:
                #Create as many regions as possible that contain the amount of data points as the user gave
                # in the Command Line argument 'region_data_points'
                data = next(self._data_sets.iteritems())[1]

                assert len(data) >= self._args.region_data_points, "%E points wanted per region but an insufficient number of data points, %E, has been given" % (self._args.region_data_points, len(data))

                reg_count = int(len(data)/self._args.region_data_points)
                result = [_INFINITY for unused in range(reg_count+1)]
                result[0] = self._x_min
                result[-1] = self._x_max
                #Make equal-sized regions that have 'self._args.region_data_points' many data points in them
                for i in range(1, reg_count):
                    if len(data) > int(i*self._args.region_data_points+1):
                        result[i] = float((data[i*self._args.region_data_points][0]+data[i*self._args.region_data_points+1][0])/2)
            else:
                # Check boundaries were entered in ascending order
                assert ascending(self._args.region_bound[0]), "Region boundaries must be entered in ascending order."
                #Use the user-given numbers as the x-values for region boundaries
                reg_count = region_count
                result = [_INFINITY for unused in range(region_count + 1)]
                result[0] = self._x_min
                result[-1] = self._x_max
                for i in range(1, region_count):
                    result[i] = float(self._args.region_bound[0][i-1])
                    assert self._x_min < result[i] < self._x_max, "Region boundaries are not in range of the data. (%E to %E)" % (self._x_min, self._x_max)
            return result, reg_count

        if self._args.region_bound != None or self._args.region_data_points != None:
            x_boundaries, region_count = input_x_boundaries()
        else:
            x_boundaries = calculate_x_boundaries()
        self._plot_lowest_boundary_line(x_boundaries[0])
        for region_index in range(region_count):
            x_low = x_boundaries[region_index]
            x_high = x_boundaries[region_index + 1]
            print ('Creating region %s for X range %.15E .. %.15E' %
                   (region_index, x_low, x_high))
            if len(self._fitter) > region_index:
                myfitter = copy.copy(self._fitter[region_index])
            else:
                #Default value for fitter
                myfitter = 'poly5'
            if len(self._fitter2) > region_index:
                myfitter2 = copy.copy(self._fitter2[region_index])
            else:
                #Default value for refine_fit (fitter2)
                myfitter2 = 'none'
            self._regions.append(
                _Region(
                    id_in=region_index,
                    ax=self._ax,
                    data_sets=self._data_sets.get_x_slice(x_low, x_high),
                    ghost_sets=self._data_sets.get_x_slice(x_low, x_high),
                    x_low_limit=x_low,
                    x_high_limit=x_high,
                    fitter=myfitter,
                    fitter2=myfitter2,
                    is_eos_data=self._is_eos_data,
                    allow_xy_move = self._allow_xy_move,
                    args=self._args))
        self._update_ghost_points()

    def draw(self):
        self._lowest_boundary_line.draw()
        for region in self._regions:
            region.draw()

    def _get_fit_curve_points(self):
        """ Return a list of ONLY fit curve points on a logarithmic scale,
            concatenated across the entire data range.
        """
        assert not self._is_eos_data

        #Get fit curve points logarithmically by region
        result = []
        for region in self._regions:
            result.extend(region.get_fit_curve_points(True))

        return result

    def _get_derivative_curve_points(self):
        """ Return a list of ONLY fit curve derivative points on a logarithmic scale,
            concatenated across the entire data range.
        """
        assert not self._is_eos_data

        #Get fit curve derivative points logarithmically by region
        result = []
        for region in self._regions:
            result.extend(region.get_derivative_curve_points(True))

        return result

    def _get_data_sets(self):
        """ Get the data sets from every region, glue them back together as if
        there were only one region, and return that.

        :return: Data_Sets
        """
        result = io.Data_Sets()
        for region in self._regions:
            region_data_sets = region.get_data_sets()
            for name, region_data_set in region_data_sets.iteritems():
                result.add_or_append_to_set(name, region_data_set)
        return result


    def get_region_index(self, display_x, display_y):
        """ Given a point in display space, return the index of the region it
         is in.

        Instead of raising an exception if x is out of range, just return the
        highest or lowest region.

        :param display_x: (int) x value in display space
        :param display_y: (int) y value in display space
        :return:          (int) index into self.regions
        """
        for index in range(len(self._regions)):
            if self._regions[index].display_point_is_in_region(display_x, display_y):
                return index
        if self._regions[0].display_point_is_below_region(display_x, display_y):
            return 0
        else:
            return len(self._regions) - 1

    def plot_curves(self):
        """ Plots a fit curve for each region. Called by xlim_callback
        """
        # The draw op in plot_fit_curve may call matplotlib.Axes.set_xscale ->
        # autoscale_view -> set_xbound -> set_xlim -> self.xlim_changed_callback
        # -> self.plot_fit_curves
        # SO: disable the set_xlim callback temporarily so we don't have
        # infinite recursion:
        if not self._xlim_callback_active:
            self._xlim_callback_active = True
            for region in self._regions:
                region.plot_curves()
            self._xlim_callback_active = False

    def _plot_lowest_boundary_line(self, x):
        min_y, max_y = self._ax.get_ylim()
        self._lowest_boundary_line.plot_xy_data(((x, min_y), (x, max_y)))

    def toggle_allow_xy_move(self):
        self._allow_xy_move = not self._allow_xy_move
        for region in self._regions:
            region.set_allow_xy_move(self._allow_xy_move)
        print ("Allow xy move: %s" % self._allow_xy_move)

    def toggle_original_line_visibility(self):
        for region in self._regions:
            region.toggle_original_line_visibility()

    def toggle_points(self):
        """
        Disable point markers on movable lines.
        """
        if (lines.line_attributes['movable']['marker'] != None or
            lines.line_attributes['movable_no_curves']['marker'] != None):
            lines.line_attributes['movable']['marker'] = None
            lines.line_attributes['movable_no_curves']['marker'] = None
        else:
            lines.line_attributes['movable']['marker'] = 'o'
            lines.line_attributes['movable_no_curves']['marker'] = 'o'
            
        for region in self._regions:
            region.replot()

    def write_output_files(self):
        data_sets = self._get_data_sets()
        self._io_manager.write_movable_data_sets(data_sets)
        if not self._is_eos_data:
            fit_points = self._get_fit_curve_points()
            filtered_points = [fit_points[0]] #don't miss the 1st point

            # Remove any duplicate fit points at region boundaries
            for i in range(1, len(fit_points)):
                if fit_points[i][0] != fit_points[i-1][0]:
                    filtered_points.append(fit_points[i])

            io.write_point_file(self._args.curve_output_file_name,
                                filtered_points)

            if self._args.print_E2P or self._args.print_P2B or self._args.print_theta2gamma:
                derivative_points = self._get_derivative_curve_points()
                # Remove any duplicate fit points at region boundaries
                derivative_filtered = [derivative_points[0]]
                for i in range(1, len(derivative_points)):
                    if derivative_points[i][0] != derivative_points[i-1][0]:
                        derivative_filtered.append(derivative_points[i])
                assert len(derivative_filtered) == len(filtered_points)

            if self._args.print_E2P:
                #Write the file 'E2P.dat' with the pressure curve (this
                #assumes that the data given is energy data)
                pressure_points = []
                for i in range(len(filtered_points)):
                    pressure_points.append((filtered_points[i][0], filtered_points[i][0]**2 * derivative_filtered[i][1]))
                io.write_point_file(self._args.pressure_file_name, pressure_points)

            if self._args.print_P2B:
                #Write the file 'P2B.dat' with the Bulk Modulus curve (this
                #assumes that the data given is pressure data)
                bulk_mod_points = []
                for i in range(len(filtered_points)):
                    bulk_mod_points.append((filtered_points[i][0], filtered_points[i][0] * derivative_filtered[i][1]))
                io.write_point_file(self._args.bulk_mod_file_name, bulk_mod_points)

            if self._args.print_theta2gamma:
                #Write the file 'Theta2Gamma.dat' with the gamma curve (this
                #assumes that the data given is theta data)
                gamma_points = []
                for i in range(len(filtered_points)):
                    gamma_points.append((filtered_points[i][0], filtered_points[i][0] * derivative_filtered[i][1] / filtered_points[i][1]))
                io.write_point_file(self._args.gamma_file_name, gamma_points)


    def smooth_data(self, smooth_type, xmin, xmax, ymin, ymax):
        """
        Apply smoothing algorithm to all movable data lines.
        """
        print ("Smoothing...")
        for region in self._regions:
            for line_set in region._line_sets._sets.itervalues():
                orig_line = line_set.movable.get_x_data_y_data()
                line = []
                line.append([])
                line.append([])
                #Only alter points in region
                for i in range(0, len(orig_line[0])):
                    #Find start of region
                    if ((xmin < orig_line[0][i] < xmax) and (ymin < orig_line[1][i] < ymax)):
                        start = i
                        break
                for i in range(0, len(orig_line[0])):
                    #Find end of region
                    if ((xmin < orig_line[0][i] < xmax) and (ymin < orig_line[1][i] < ymax)):
                        end = i
                for i in range(0, len(orig_line[0])):
                    #Store region points in line
                    if ((xmin < orig_line[0][i] < xmax) and (ymin < orig_line[1][i] < ymax)):
                        line[0].append(orig_line[0][i])
                        line[1].append(orig_line[1][i])
                if (smooth_type == "trilocal"):
                    smoother = smoothers.TriLocalSmoother(self._args.numpoints, self._args.repeat)
                elif (smooth_type == "integral"):
                    smoother = smoothers.IntegralSmoother(self._args.matchpt, None, self._args.interp)
                # Tri-integral smoothing disabled because it never worked correctly.
#                elif (smooth_type == "triintegral"):
#                    trismoother = smoothers.TriLocalSmoother(self._args.numpoints, self._args.repeat)
#                    smoother = smoothers.IntegralSmoother(self._args.matchpt, trismoother, self._args.interp)
                elif (smooth_type == "acute"):
                    smoother = smoothers.AcuteAngleRepair(self._args.angle, 1)
                else:
                    print ("Invalid smooth type")
                    return
                smooth_line = smoother.applySmooth(list(line[0]), list(line[1]), line[0][0], line[0][-1])
                #Add points outside of smoothed region
                for i in range(len(orig_line[0])):
                    if i < start or i > end:
                        smooth_line[0].insert(i, orig_line[0][i])
                        smooth_line[1].insert(i, orig_line[1][i])
                # Replot the line with changed points highlighted
                line_set.movable.set_x_data_y_data_moved_points(smooth_line)

                # Rehighlight selected points
                datapoints = line_set.movable.get_xy_data()
                new_set_points = []
                for i in range(0, len(line_set._set_index)):
                    new_set_points.append(datapoints[line_set._set_index[i]])
                line_set.movable.set_block_select(new_set_points)

        self._update_ghost_points()
        self.check_move_point()
        print ("Done")

    def undo(self):
        """ Undo the last point manipulation of any kind
        """
        for region in self._regions:
            region.undo()
            

    # Point movement ###########################################################

    def attempt_begin_move_point(self, event):
        """ Find (region index, point index) for the event point if it is
        within epsilon tolerance. If it is not, return None for the point index.
        """
        region_index = self.get_region_index(event.x, event.y)
        region = self._regions[region_index]
        region.attempt_begin_move_point(event)
        if region.move_point_in_progress():
            self._moving_point_region_index = region_index
            self._print_move_point_begin()

    def attempt_get_set(self, xmin, xmax, ymin, ymax, xdisp, ydisp):
        """ Find points within bounds and store them.
        """
        region_index = self.get_region_index(xdisp, ydisp)
        self._moving_set_region_index = region_index
        region = self._regions[region_index]
        region.attempt_get_set(xmin, xmax, ymin, ymax)

    def begin_move_set(self, event):
        """ Pass Lines the first event xy data
        """
        self._regions[self._moving_set_region_index].begin_move_set(event)

    def finish_move_set(self):
        """ Recalculate and redraw fit curve
        """
        self._update_ghost_points()
        self._regions[self._moving_set_region_index].check_move_point()
        
        # Update adjacent regions if 1d data with fitted line
        if (self._args.in_eos_file_base == None):
            if (self._moving_set_region_index != 0):
                self._regions[self._moving_set_region_index-1].check_move_point()
            if (self._moving_set_region_index != len(self._regions)-1):
                self._regions[self._moving_set_region_index+1].check_move_point()

        # Re-order points
        self._regions[self._moving_set_region_index].finish_move_set()

    def cancel_move_set(self):
        """ Reset set indexes to []
        """
        if (self._moving_set_region_index != None):
            region = self._regions[self._moving_set_region_index]
            region.cancel_move_set()
            self._moving_set_region_index = None
            print ("Block Select Disabled")    

    def move_set(self, event):
        self._regions[self._moving_set_region_index].move_set(event)

    def rotate_set(self, event, xmin, xmax, ymin, ymax):
        self._regions[self._moving_set_region_index].rotate_set(event, xmin, xmax, ymin, ymax)

    def cancel_any_move_points(self):
        """ Reset any moving point indexes.
        """
        self._moving_point_region_index = None
        for region in self._regions:
            region.cancel_any_move_points()

    def finish_move_point(self):
        """ Recalculate and redraw the fit curve.
        """
        if self.move_point_in_progress():
            self._print_move_point_end()
            self._update_ghost_points()
            self._regions[self._moving_point_region_index].finish_move_point()

            # Update adjacent regions if 1d data with fitted line
            if (self._args.in_eos_file_base == None):
                if (self._moving_point_region_index != 0):
                    self._regions[self._moving_point_region_index-1].check_move_point()
                if (self._moving_point_region_index != len(self._regions)-1):
                    self._regions[self._moving_point_region_index+1].check_move_point()
            self._moving_point_region_index = None

    def move_point(self, event):
        """ Move the point in the data and redraw the line.
        """
        if self.move_point_in_progress():
            self._regions[self._moving_point_region_index].move_point(event)

    def check_move_point(self):
        for region in self._regions:
            region.check_move_point()

    def moving_point_info(self, xy_only=False):
        if self.move_point_in_progress():
            return self._regions[self._moving_point_region_index].\
                moving_point_info(xy_only)
        else:
            return '(no moving point)'

    def move_point_in_progress(self):
        return self._moving_point_region_index is not None

    def _print_move_point_begin(self):
        print ('Moving point: %s ' % (self.moving_point_info()))

    def _print_move_point_end(self):
        print ('to: %s ' % (self.moving_point_info(xy_only=True)))

    def _update_ghost_points(self):
        '''Update points used to calculate fitted curve. 
           Uses a few points on either side of region
        '''
        # Return if 2d data
        if (self._args.in_eos_file_base != None):
            return

        # Get changed points
        pointlist = []
        for i in range (0, len (self._regions)):
            pointlist.append(
                sorted(self._regions[i]._line_sets.get_data_sets().get_only_set()))

        # Pass list with N extra points on either side
        for i in range(0, len (self._regions)):
            newlist = copy.copy(pointlist[i])
            for j in range(0, self._args.overlap):
                if ((i != 0) and
                    (len (pointlist[i-1]) > j)):
                    newlist.insert(0, pointlist[i-1][-1-j])
                if ((i != len (self._regions)-1) and
                    (len (pointlist[i+1]) > j)):
                    newlist.append(pointlist[i+1][j])

            self._regions[i]._line_sets.update_ghost_points(newlist)

    def _add_point(self, event):
        """
        Adds a point when left clicking
        """
        region_index = self.get_region_index(event.x, event.y)
        region = self._regions[region_index]
        region.add_point(event)

    def _remove_point(self, event):
        """
        removes a point when right clicking
        """
        region_index = self.get_region_index(event.x, event.y)
        region = self._regions[region_index]
        region.remove_point(event)
        # Redraw fit curve
        self._moving_set_region_index = region_index
        self.finish_move_set()

    # END Point movement #######################################################

<|MERGE_RESOLUTION|>--- conflicted
+++ resolved
@@ -161,19 +161,18 @@
         :param x_count:
         :return: list
         """
-<<<<<<< HEAD
+
         if self._logscale == True or logarithmic:
-=======
+            x_first = log10(x_first)
+            x_last = log10(x_last)
+            x_count = int((x_last - x_first) * self._args.points_per_decade)
+
         #If only one point is asked for, return x_first to avoid
         #a 'division by 0' error in the for loop below
         if x_count == 1:
+            if self._logscale or logarithmic:
+                x_first = pow(10,x_first)
             return [x_first]
-
-        if self._logscale == True:
->>>>>>> 0ec067ff
-            x_first = log10(x_first)
-            x_last = log10(x_last)
-            x_count = int((x_last - x_first) * self._args.points_per_decade)
 
         result = []
         x_range = x_last - x_first
@@ -192,16 +191,9 @@
         """ For a given x range, interpolate x_count x values and calculate
         a y value for each, returning the calculated x and y values.
         """
-<<<<<<< HEAD
+        assert x_first <= x_last, "Range for x-values given to calc_fit_points_for_range() has a higher start point than finish point."
 
         x_values = self._calc_x_values(x_first, x_last, point_count, logarithmic)
-=======
-        assert x_first <= x_last, "Range for x-values given to calc_fit_points_for_range() has a higher start point than finish point."
-        if xvalues == None:
-            x_values = self._calc_x_values(x_first, x_last, point_count)
-        else:
-            x_values = xvalues
->>>>>>> 0ec067ff
         y_values = []
 
         if (self._fitter2 == 'none'):
@@ -458,8 +450,7 @@
         return line_set.calc_fit_points_for_range(
             x_first=self._x_low_limit,
             x_last=self._x_high_limit,
-<<<<<<< HEAD
-            point_count=int(self._args.points_per_decade * decades_covered),
+            point_count=total_points,
             logarithmic=Logarithmic)
 
     def get_derivative_curve_points(self, Logarithmic=False):
@@ -477,10 +468,6 @@
             x_last=self._x_high_limit,
             point_count=int(self._args.points_per_decade * decades_covered),
             logarithmic=Logarithmic)
-=======
-            point_count=total_points,
-            xvalues=Xvalues)
->>>>>>> 0ec067ff
 
     def get_info(self, indent=''):
         result  = indent + 'Line sets count: %s\n' % len(self._sets)
